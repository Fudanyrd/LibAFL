# LibAFL, the fuzzer library.

 <img align="right" src="https://github.com/AFLplusplus/Website/raw/master/static/logo_256x256.png" alt="AFL++ Logo">

Advanced Fuzzing Library - Slot your own fuzzers together and extend their features using Rust.

LibAFL is written and maintained by Andrea Fioraldi <andreafioraldi@gmail.com> and Dominik Maier <mail@dmnk.co>.

## Why LibAFL?

LibAFL gives you many of the benefits of an off-the-shelf fuzzer, while being completely customizable.
Some highlight features currently include:
- `fast`: We do everything we can at compile time, keeping runtime overhead minimal. Users reach 120k execs/sec in frida-mode on a phone (using all cores).
- `scalable`: `Low Level Message Passing`, `LLMP` for short, allows LibAFL to scale almost linearly over cores, and via TCP to multiple machines soon!
- `adaptable`: You can replace each part of LibAFL. For example, `BytesInput` is just one potential form input:
feel free to add an AST-based input for structured fuzzing, and more.
- `multi platform`: LibAFL was confirmed to work on *Windows*, *MacOS*, *Linux*, and *Android* on *x86_64* and *aarch64*. `LibAFL` can be built in `no_std` mode to inject LibAFL into obscure targets like embedded devices and hypervisors.
- `bring your own target`: We support binary-only modes, like Frida-Mode, as well as multiple compilation passes for sourced-based instrumentation. Of course it's easy to add custom instrumentation backends.

## Overview

LibAFL is a collection of reusable pieces of fuzzers, written in Rust.
It is fast, multi-platform, no_std compatible, and scales over cores and machines.

It offers a main crate that provide building blocks for custom fuzzers, [libafl](./libafl), a library containing common code that can be used for targets instrumentation, [libafl_targets](./libafl_targets), and a library providing facilities to wrap compilers, [libafl_cc](./libafl_cc).

LibAFL offers integrations with popular instrumentation frameworks. At the moment, the supported backends are:

+ SanitizerCoverage, in [libafl_targets](./libafl_targets)
+ Frida, in [libafl_frida](./libafl_frida), by s1341 <github@shmarya.net> (Windows support is broken atm, it relies on [this upstream issue](https://github.com/meme/frida-rust/issues/9) to be fixed.)
+ More to come (QEMU-mode, ...)

## Getting started

1. Install the Rust development language. We highly recommend *not* to use e.g.
your Linux distribution package as this is likely outdated. So rather install
Rust directly, instructions can be found [here](https://www.rust-lang.org/tools/install).

2. Clone the LibAFL repository with

```
git clone https://github.com/AFLplusplus/LibAFL
```

<<<<<<< HEAD
3. Build the library using
=======
To get the latest and greatest features,
```
git checkout dev
```

Build the library using
>>>>>>> 2864d62d

```
cargo build --release
```

4. Build the API documentation with

```
cargo doc
```

5. Browse the LibAFL book (WIP!) with (requires [mdbook](https://github.com/rust-lang/mdBook))

```
cd docs && mdbook serve
```


We collect all example fuzzers in [`./fuzzers`](./fuzzers/).
Be sure to read their documentation (and source), this is *the natural way to get started!*

The best-tested fuzzer is [`./fuzzers/libfuzzer_libpng`](./fuzzers/libfuzzer_libpng), a multicore libfuzzer-like fuzzer using LibAFL for a libpng harness.

## Resources

+ [Installation guide](./docs/src/getting_started/setup.md)

+ Our RC3 [talk](http://www.youtube.com/watch?v=3RWkT1Q5IV0 "Fuzzers Like LEGO") explaining the core concepts

+ [Online API documentation](https://docs.rs/libafl/)

+ The LibAFL book (very WIP) [online](https://aflplus.plus/libafl-book) or in the [repo](./docs/src/)

## Contributing

Check the [TODO.md](./TODO.md) file for features that we plan to support.

For bugs, feel free to open issues or contact us directly. Thank you for your support. <3

#### License

<sup>
Licensed under either of <a href="LICENSE-APACHE">Apache License, Version
2.0</a> or <a href="LICENSE-MIT">MIT license</a> at your option.
</sup>

<br>

<sub>
Unless you explicitly state otherwise, any contribution intentionally submitted
for inclusion in this crate by you, as defined in the Apache-2.0 license, shall
be dual licensed as above, without any additional terms or conditions.
</sub>
<|MERGE_RESOLUTION|>--- conflicted
+++ resolved
@@ -42,16 +42,12 @@
 git clone https://github.com/AFLplusplus/LibAFL
 ```
 
-<<<<<<< HEAD
-3. Build the library using
-=======
-To get the latest and greatest features,
+If you want to get the latest and greatest features,
 ```
 git checkout dev
 ```
 
 Build the library using
->>>>>>> 2864d62d
 
 ```
 cargo build --release
